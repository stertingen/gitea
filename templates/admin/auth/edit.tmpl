--- conflicted
+++ resolved
@@ -75,7 +75,11 @@
 						<input id="admin_filter" name="admin_filter" value="{{$cfg.AdminFilter}}">
 					</div>
 					<div class="field">
-<<<<<<< HEAD
+					</div>
+						<label for="restricted_filter">{{.i18n.Tr "admin.auths.restricted_filter"}}</label>
+						<input id="restricted_filter" name="restricted_filter" value="{{$cfg.RestrictedFilter}}">
+						<p class="help">{{.i18n.Tr "admin.auths.restricted_filter_helper"}}</p>
+					<div class="field">
 						<label for="group_search_base">{{.i18n.Tr "admin.auths.group_search_base"}}</label>
 						<input id="group_search_base" name="group_search_base" value="{{$cfg.GroupSearchBase}}" placeholder="e.g. ou=groups,dc=mydomain,dc=com">
 					</div>
@@ -95,11 +99,10 @@
 					<div class="field">
 						<label for="admin_group_filter">{{.i18n.Tr "admin.auths.admin_group_filter"}}</label>
 						<input id="admin_group_filter" name="admin_group_filter" value="{{$cfg.AdminGroupFilter}}" placeholder="e.g. (cn=admins)">
-=======
-						<label for="restricted_filter">{{.i18n.Tr "admin.auths.restricted_filter"}}</label>
-						<input id="restricted_filter" name="restricted_filter" value="{{$cfg.RestrictedFilter}}">
-						<p class="help">{{.i18n.Tr "admin.auths.restricted_filter_helper"}}</p>
->>>>>>> 972b3bf3
+					</div>
+					<div class="field">
+						<label for="restricted_group_filter">{{.i18n.Tr "admin.auths.restricted_group_filter"}}</label>
+						<input id="restricted_group_filter" name="restricted_group_filter" value="{{$cfg.RestrictedGroupFilter}}" placeholder="e.g. (cn=restricted)">
 					</div>
 					<div class="field">
 						<label for="attribute_username">{{.i18n.Tr "admin.auths.attribute_username"}}</label>
